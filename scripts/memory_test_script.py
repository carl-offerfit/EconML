--- conflicted
+++ resolved
@@ -1,7 +1,6 @@
 
 import argparse
 import datetime
-<<<<<<< HEAD
 import joblib
 import logging
 import numpy as np
@@ -15,8 +14,7 @@
 import types
 import weakref
 import warnings
-=======
->>>>>>> c39ef5ae
+
 
 from econml.dml import CausalForestDML
 from memory_profiler import memory_usage
@@ -265,12 +263,9 @@
     downsample:float|None,
 ):
 
-<<<<<<< HEAD
-=======
     if estimator.lower() not in ('causalforest','catboost'):
         raise NotImplementedError(f"Estimator must be in 'causalforest','catboost', got {estimator}")
 
->>>>>>> c39ef5ae
     root_dir = os.environ.get("LOCAL_ANALYSIS_DIR", ".")
     logger.info(f"Using root dir {root_dir} loading data file {file_name}")
     data_file = os.path.join(os.path.abspath(root_dir), file_name)
